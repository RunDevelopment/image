--- conflicted
+++ resolved
@@ -87,13 +87,9 @@
 webp = ["dep:image-webp"]
 
 # Other features
-<<<<<<< HEAD
 # TODO: add pic-scale-safe rayon in the next breaking release,
 # see https://github.com/image-rs/image/pull/2639#discussion_r2508356543
-rayon = ["dep:rayon", "ravif?/threading"] # Enables multi-threading
-=======
 rayon = ["dep:rayon", "ravif?/threading", "exr?/rayon"] # Enables multi-threading
->>>>>>> 5ceb6af6
 nasm = ["ravif?/asm"] # Enables use of nasm by rav1e (requires nasm to be installed)
 color_quant = ["dep:color_quant"] # Enables color quantization
 avif-native = ["dep:mp4parse", "dep:dav1d"] # Enable native dependency libdav1d
